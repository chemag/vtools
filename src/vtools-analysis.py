#!/usr/bin/env python3

"""vtools-analysis.py module description.

Analyzes a series of video files.
"""
# https://docs.opencv.org/3.4/dd/d43/tutorial_py_video_display.html
# https://docs.opencv.org/3.1.0/d7/d9e/tutorial_video_write.html


import argparse
import importlib
import math
import numpy as np
import os
import pandas as pd
import sys

vtools_common = importlib.import_module("vtools-common")
vtools_ffprobe = importlib.import_module("vtools-ffprobe")
vtools_opencv = importlib.import_module("vtools-opencv")

DEFAULT_NOISE_LEVEL = 50
PSNR_K = math.log10(2**8 - 1)

FILTER_CHOICES = {
    "help": "show help options",
    "frames": "per-frame analysis",
    "summary": "per-video analysis",
}

default_values = {
    "debug": 0,
    "dry_run": False,
    "add_opencv_analysis": True,
    "add_mse": False,
    "mse_delta": 10.0,
    "add_ffprobe_frames": True,
    "add_qp": False,
    "add_mb_type": False,
    "qpextract_bin": None,
    "frame_dups": True,
    "frame_dups_psnr": 35.0,
    "filter": "frames",
    "infile_list": [],
    "outfile": None,
    "dump_audio_info": False,
}


SUMMARY_FIELDS_SINGLE = (
    "pix_fmt",
    "chroma_location",
    "interlaced_frame",
    "top_field_first",
    "width",
    "height",
    "crop_left",
    "crop_right",
    "crop_bottom",
    "crop_top",
    "color_range",
    "color_transfer",
    "color_primaries",
    "color_space",
)


SUMMARY_FIELDS_AVERAGE = (
    "delta_timestamp_ms",
    "duration_time",
    "framerate",
    "pkt_size",
    "bpp",
    "bitrate",
    "qp_mean",
    "mb_type_P",
    "mb_type_A",
    "mb_type_i",
    "mb_type_I",
    "mb_type_d",
    "mb_type_D",
    "mb_type_g",
    "mb_type_G",
    "mb_type_S",
    "mb_type_>",
    "mb_type_<",
    "mb_type_X",
    "mb_stype_intra",
    "mb_stype_intra_pcm",
    "mb_stype_inter",
    "mb_stype_skip_direct",
    "mb_stype_other",
    "mb_stype_gmc",
)


def summarize(infile, df, config_dict, debug):
    keys, vals = ["infile", "num_frames", "file_size_bytes"], [
        infile,
        len(df),
        os.stat(infile).st_size,
    ]
    # add single-value fields
    for key in SUMMARY_FIELDS_SINGLE:
        if key not in df:
            # field not in analysis
            continue
        assert (
            len(df[key].unique()) == 1
        ), f"error: more than 1 value for {key}: {list(df[key].unique())}"
        val = df[key].unique()[0]
        keys.append(key)
        vals.append(val)
    # add derived values
<<<<<<< HEAD
    if "pkt_duration_time_ms" in df:
        key = "file_duration_time"
        # duration is in seconds
        val = df["pkt_duration_time_ms"].astype(float).sum() / 1000
=======
    if "pkt_duration_time" in df:
        key = "video_duration_time"
        val = df["pkt_duration_time"].astype(float).sum()
>>>>>>> 5d689352
        keys.append(key)
        vals.append(val)
    if "pict_type" in df:
        num_iframes = len(df[df["pict_type"] == "I"])
        num_pframes = len(df[df["pict_type"] == "P"])
        num_bframes = len(df[df["pict_type"] == "B"])
        key = "p_i_ratio"
        val = num_pframes / num_iframes
        keys.append(key)
        vals.append(val)
        key = "b_i_ratio"
        val = num_bframes / num_iframes
        keys.append(key)
        vals.append(val)
    # add averaged fields
    for key in SUMMARY_FIELDS_AVERAGE:
        if key not in df:
            # field not in analysis
            continue
        val = df[key].astype(float).mean()
        keys.append(key)
        vals.append(val)
    # add max/min fields
    key = "qp_min"
    if key in df:
        val = df[key].min()
        keys.append(key)
        vals.append(val)
    key = "qp_max"
    if key in df:
        val = df[key].max()
        keys.append(key)
        vals.append(val)
    # get frame dups info
    if config_dict["frame_dups"]:
        frame_dups_ratio, frame_dups_average_length, frame_dups_text_list = (
            get_frame_dups_info(df, config_dict["frame_dups_psnr"], debug)
        )
        keys.append("frame_dups_ratio")
        vals.append(frame_dups_ratio)
        keys.append("frame_dups_average_length")
        vals.append(frame_dups_average_length)
        keys.append("frame_dups_text_list")
        vals.append(frame_dups_text_list)
    # get frame drop info
    frame_drop_ratio, frame_drop_average_length, frame_drop_text_list = (
        get_frame_drop_info(df, debug)
    )
    keys.append("frame_drop_ratio")
    vals.append(frame_drop_ratio)
    keys.append("frame_drop_average_length")
    vals.append(frame_drop_average_length)
    keys.append("frame_drop_text_list")
    vals.append(frame_drop_text_list)
    if config_dict['dump_audio_info'] == True:
        sample_rate, bitrate, duration = (
            vtools_ffprobe.get_audio_info(infile)
        )
        keys.append("audio_sample_rate")
        vals.append(sample_rate)
        keys.append("audio_bitrate")
        vals.append(bitrate)
        keys.append("audio_duration_time")
        vals.append(duration)
    # return summary dataframe
    df = pd.DataFrame(columns=keys)
    df.loc[len(df.index)] = vals
    return df


# count frame dups (average, variance)
# frame_dups_ratio: ratio of duplicated frames over the total
# frame_dups_average_length: average length of a dup (in frame units)
def get_frame_dups_info(df, frame_dups_psnr, debug):
    frame_total = len(df)
    frame_dups_list = list(df[df["psnr_y"] > frame_dups_psnr]["frame_num"])
    frame_dups = len(frame_dups_list)
    frame_dups_ratio = frame_dups / frame_total
    # get frame dup clumpiness factor
    last_frame_num = None
    dup_length = 0
    dup_length_list = []
    # TODO(chema): what if frame_dups_list = [..., 81, 83, 85, 87, ...]
    for frame_num in frame_dups_list:
        if last_frame_num == None:
            pass
        elif last_frame_num == frame_num - 1:
            dup_length += 1
        else:
            if dup_length > 0:
                dup_length_list.append(dup_length + 1)
                if debug > 0:
                    print(f"{frame_num=} {dup_length=}")
            dup_length = 0
        last_frame_num = frame_num
    if frame_dups == 0:
        frame_dups_average_length = 0.0
    else:
        frame_dups_average_length = sum(dup_length_list) / len(dup_length_list)
    frame_dups_text_list = " ".join(str(frame_dup) for frame_dup in frame_dups_list)
    return frame_dups_ratio, frame_dups_average_length, frame_dups_text_list


# count frame drops (average, variance)
# frame_drop_ratio: ratio of dropped frames over the total
# frame_drop_average_length: average length of a drop (in frame units)
def get_frame_drop_info(df, debug):
    frame_total = len(df)
    col_name = None
    if "pkt_duration_time_ms" in df.columns:
        # ffprobe does a better job at decoding timestamps from stts
        col_name = "pkt_duration_time_ms"
    elif "delta_timestamp_ms" in df.columns:
        col_name = "delta_timestamp_ms"
    assert col_name is not None, "error: need a column with frame timestamps"
    delta_timestamp_ms_median = df[col_name].median()
    delta_timestamp_ms_threshold = delta_timestamp_ms_median * 0.75 * 2
    drop_length_list = list(df[df[col_name] > delta_timestamp_ms_threshold][col_name])
    # drop_length_list: [66.68900000000022, 100.25600000000168, ...]
    frame_drop_duration = sum(drop_length_list) - delta_timestamp_ms_median * len(
        drop_length_list
    )
    total_duration = sum(df[col_name][1:])
    frame_drop_ratio = frame_drop_duration / total_duration
    frame_drop_average_length = 0.0
    normalized_frame_drop_average_length = 0.0
    if drop_length_list:
        frame_drop_average_length = sum(drop_length_list) / len(drop_length_list)
        normalized_frame_drop_average_length = (
            frame_drop_average_length / delta_timestamp_ms_median
        )
    frame_drop_text_list = " ".join(
        str(drop_length) for drop_length in drop_length_list
    )
    return frame_drop_ratio, normalized_frame_drop_average_length, frame_drop_text_list


def run_frame_analysis(infile_list, outfile, the_filter, config_dict, debug):
    # multiple infiles only supported in summary mode
    assert (
        len(infile_list) == 1 or the_filter == "summary"
    ), "error: multiple infiles only supported in summary mode"

    # process input files
    df_list = []
    for infile in infile_list:
        df = process_file(
            infile,
            config_dict,
            debug,
        )
        # implement summary mode
        if the_filter == "summary":
            df = summarize(infile, df, config_dict, debug)
        df_list.append(df)

    if the_filter == "summary":
        # coalesce summary entries
        df = None
        for tmp_df in df_list:
            df = tmp_df if df is None else pd.concat([df, tmp_df])
    else:
        df = df_list[0]
    # write up to output file
    df.to_csv(outfile, index=False)


# process input
def process_file(
    infile,
    config_dict,
    debug,
):
    df = None
    if debug > 1:
        for key in vtools_common.CONFIG_KEY_LIST:
            print(f'config_dict["{key}"]: {config_dict[key]}')

    # run opencv analysis
    if config_dict["add_opencv_analysis"]:
        opencv_df = vtools_opencv.run_opencv_analysis(
            infile, config_dict["add_mse"], config_dict["mse_delta"], debug
        )
        # join 2x dataframes
        df = (
            opencv_df
            if df is None
            else df.join(
                opencv_df.set_index("frame_num"), on="frame_num", rsuffix="_remove"
            )
        )
        duplicated_columns = list(k for k in df.keys() if k.endswith("_remove"))
        df.drop(columns=duplicated_columns, inplace=True)

    # add other sources of information
    if config_dict["add_ffprobe_frames"]:
        ffprobe_df = vtools_ffprobe.get_frames_information(infile, config_dict, debug)
        # join 2x dataframes
        df = (
            ffprobe_df
            if df is None
            else df.join(
                ffprobe_df.set_index("frame_num"), on="frame_num", rsuffix="_remove"
            )
        )
        duplicated_columns = list(k for k in df.keys() if k.endswith("_remove"))
        df.drop(columns=duplicated_columns, inplace=True)

    if config_dict["add_qp"]:
        qp_df = vtools_ffprobe.get_frames_qp_information(infile, config_dict, debug)
        if qp_df is not None:
            # join 2x dataframes
            df = (
                qp_df
                if df is None
                else df.join(
                    qp_df.set_index("frame_num"), on="frame_num", rsuffix="_remove"
                )
            )
            duplicated_columns = list(k for k in df.keys() if k.endswith("_remove"))
            df.drop(columns=duplicated_columns, inplace=True)

    if config_dict["add_mb_type"]:
        mb_df = vtools_ffprobe.get_frames_mb_information(infile, config_dict, debug)
        # join 2x dataframes
        df = (
            mb_df
            if df is None
            else df.join(
                mb_df.set_index("frame_num"), on="frame_num", rsuffix="_remove"
            )
        )
        duplicated_columns = list(k for k in df.keys() if k.endswith("_remove"))
        df.drop(columns=duplicated_columns, inplace=True)

    # fix the column types
    df = df.astype({"frame_num": int})
    return df


def get_options(argv):
    """Generic option parser.

    Args:
        argv: list containing arguments

    Returns:
        Namespace - An argparse.ArgumentParser-generated option object
    """
    # init parser
    # usage = 'usage: %prog [options] arg1 arg2'
    # parser = argparse.OptionParser(usage=usage)
    # parser.print_help() to get argparse.usage (large help)
    # parser.print_usage() to get argparse.usage (just usage line)
    parser = argparse.ArgumentParser(description=__doc__)
    parser.add_argument(
        "-v",
        "--version",
        action="store_true",
        dest="version",
        default=False,
        help="Print version",
    )
    parser.add_argument(
        "-d",
        "--debug",
        action="count",
        dest="debug",
        default=default_values["debug"],
        help="Increase verbosity (use multiple times for more)",
    )
    parser.add_argument(
        "--quiet",
        action="store_const",
        dest="debug",
        const=-1,
        help="Zero verbosity",
    )
    parser.add_argument(
        "--dry-run",
        action="store_true",
        dest="dry_run",
        default=default_values["dry_run"],
        help="Dry run",
    )
    parser.add_argument(
        "--add-opencv-analysis",
        dest="add_opencv_analysis",
        action="store_true",
        default=default_values["add_opencv_analysis"],
        help="Add opencv frame values to frame analysis%s"
        % (" [default]" if default_values["add_opencv_analysis"] else ""),
    )
    parser.add_argument(
        "--no-add-opencv-analysis",
        dest="add_opencv_analysis",
        action="store_false",
        help="Do not add opencv frame values to frame analysis%s"
        % (" [default]" if not default_values["add_opencv_analysis"] else ""),
    )
    parser.add_argument(
        "--add-mse",
        dest="add_mse",
        action="store_true",
        default=default_values["add_mse"],
        help="Add inter-frame MSE values to frame analysis%s"
        % (" [default]" if default_values["add_mse"] else ""),
    )
    parser.add_argument(
        "--no-add-mse",
        dest="add_mse",
        action="store_false",
        help="Add inter-frame MSE values to frame analysis%s"
        % (" [default]" if not default_values["add_mse"] else ""),
    )
    parser.add_argument(
        "--mse-delta",
        action="store",
        type=float,
        dest="mse_delta",
        default=default_values["mse_delta"],
        help="MSE delta to identify duplicate frames",
    )
    parser.add_argument(
        "--add-ffprobe-frames",
        dest="add_ffprobe_frames",
        action="store_true",
        default=default_values["add_ffprobe_frames"],
        help="Add ffprobe frame values to frame analysis%s"
        % (" [default]" if default_values["add_ffprobe_frames"] else ""),
    )
    parser.add_argument(
        "--no-add-ffprobe-frames",
        dest="add_ffprobe_frames",
        action="store_false",
        help="Add ffprobe frame values to frame analysis%s"
        % (" [default]" if not default_values["add_ffprobe_frames"] else ""),
    )
    parser.add_argument(
        "--add-qp",
        action="store_const",
        default=default_values["add_qp"],
        dest="add_qp",
        const=True,
        help="Add QP columns (min, max, mean, var) (h264 only)%s"
        % (" [default]" if default_values["add_qp"] else ""),
    )
    parser.add_argument(
        "--no-add-qp",
        action="store_const",
        dest="add_qp",
        const=False,
        help="Do not add QP columns (min, max, mean, var) (h264 only)%s"
        % (" [default]" if not default_values["add_qp"] else ""),
    )
    parser.add_argument(
        "--add-mb-type",
        action="store_const",
        default=default_values["add_mb_type"],
        dest="add_mb_type",
        const=True,
        help="Add MB type columns (h264 only)%s"
        % (" [default]" if default_values["add_mb_type"] else ""),
    )
    parser.add_argument(
        "--no-add-mb-type",
        action="store_const",
        dest="add_mb_type",
        const=False,
        help="Do not add MB type columns (h264 only)%s"
        % (" [default]" if not default_values["add_mb_type"] else ""),
    )
    parser.add_argument(
        "--qpextract-bin",
        action="store",
        type=str,
        dest="qpextract_bin",
        default=default_values["qpextract_bin"],
        help="Path to the qpextract bin",
    )
    parser.add_argument(
        "--frame-dups",
        dest="frame_dups",
        action="store_true",
        default=default_values["frame_dups"],
        help="Add frame dups to frame analysis%s"
        % (" [default]" if default_values["frame_dups"] else ""),
    )
    parser.add_argument(
        "--no-frame-dups",
        dest="frame_dups",
        action="store_false",
        help="Do not add frame dups to frame analysis%s"
        % (" [default]" if not default_values["frame_dups"] else ""),
    )
    parser.add_argument(
        "--frame-dups-psnr",
        action="store",
        type=float,
        dest="frame_dups_psnr",
        default=default_values["frame_dups_psnr"],
        help="PSNR Y threshold for duplicate frame",
    )
    parser.add_argument(
        "--filter",
        action="store",
        type=str,
        dest="filter",
        default=default_values["filter"],
        choices=FILTER_CHOICES.keys(),
        metavar="{%s}" % (" | ".join(f"{k}" for k in FILTER_CHOICES.keys())),
        help="%s"
        % (
            " | ".join(
                f"{k}: {v}{' [default]' if k == default_values['filter'] else ''}"
                for k, v in FILTER_CHOICES.items()
            )
        ),
    )
    parser.add_argument(
        dest="infile_list",
        type=str,
        nargs="+",
        default=default_values["infile_list"],
        metavar="input-file",
        help="input file",
    )
    parser.add_argument(
        "-o",
        "--outfile",
        dest="outfile",
        type=str,
        default=default_values["outfile"],
        metavar="output-file",
        help="output file",
    )
    parser.add_argument(
        "--dump-audio-info",
        dest="dump_audio_info",
        action="store_true",
        default=default_values["dump_audio_info"],
        help="Dump audio information%s"
        % (" [default]" if default_values["dump_audio_info"] else ""),
    )
    parser.add_argument(
        "--no-dump-audio-info",
        dest="dump_audio_info",
        action="store_false",
        help="Do not dump audio information%s"
        % (" [default]" if not default_values["dump_audio_info"] else ""),
    )

    # do the parsing
    options = parser.parse_args(argv[1:])
    if options.version:
        return options
    # force analysis coherence
    if options.add_mse:
        options.add_opencv_analysis = True
    return options


def get_config_dict(options):
    # read input values
    config_dict = {
        k: v for (k, v) in vars(options).items() if k in vtools_common.CONFIG_KEY_LIST
    }
    # TODO(chema): check config coherence
    return config_dict


def main(argv):
    # parse options
    options = get_options(argv)
    # get outfile
    if options.outfile == "-" or options.outfile is None:
        options.outfile = "/dev/fd/1"
    # print results
    if options.debug > 0:
        print(options)

    config_dict = get_config_dict(options)
    if options.filter in ("frames", "summary"):
        run_frame_analysis(
            options.infile_list,
            options.outfile,
            options.filter,
            config_dict,
            options.debug,
        )


if __name__ == "__main__":
    # at least the CLI program name: (CLI) execution
    main(sys.argv)<|MERGE_RESOLUTION|>--- conflicted
+++ resolved
@@ -113,16 +113,10 @@
         keys.append(key)
         vals.append(val)
     # add derived values
-<<<<<<< HEAD
     if "pkt_duration_time_ms" in df:
-        key = "file_duration_time"
+        key = "video_duration_time"
         # duration is in seconds
         val = df["pkt_duration_time_ms"].astype(float).sum() / 1000
-=======
-    if "pkt_duration_time" in df:
-        key = "video_duration_time"
-        val = df["pkt_duration_time"].astype(float).sum()
->>>>>>> 5d689352
         keys.append(key)
         vals.append(val)
     if "pict_type" in df:
